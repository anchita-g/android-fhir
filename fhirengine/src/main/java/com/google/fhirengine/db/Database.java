package com.google.fhirengine.db;

import org.hl7.fhir.r4.model.Resource;

/** The interface for the FHIR resource database. */
public interface Database {
  /**
   * Inserts the {@code resource} into the FHIR resource database.
   *
<<<<<<< HEAD
   * @param <M> The resource type
   * @throws ResourceAlreadyExistsInDbException if the resource already exists in the database
   */
  <M extends Message> void insert(M resource) throws ResourceAlreadyExistsInDbException;
=======
   * @param <R> The resource type
   */
  <R extends Resource> void insert(R resource) throws ResourceAlreadyExistsException;
>>>>>>> 1b024df2

  /**
   * Updates the {@code resource}.
   *
   * @param <R> The resource type
   */
  <R extends Resource> void update(R resource);

  /**
   * Selects the FHIR resource of type {@code clazz} with {@code id}.
   *
<<<<<<< HEAD
   * @param <M> The resource type
   * @throws ResourceNotFoundInDbException if the resource is not found in the database
   */
  <M extends Message> M select(Class<M> clazz, String id) throws ResourceNotFoundInDbException;
=======
   * @param <R> The resource type
   * @throws ResourceNotFoundException if the resource is not found
   */
  <R extends Resource> R select(Class<R> clazz, String id) throws ResourceNotFoundException;
>>>>>>> 1b024df2

  /**
   * Deletes the FHIR resource of type {@code clazz} with {@code id}.
   *
   * @param <R> The resource type
   */
  <R extends Resource> void delete(Class<R> clazz, String id);
}<|MERGE_RESOLUTION|>--- conflicted
+++ resolved
@@ -7,16 +7,10 @@
   /**
    * Inserts the {@code resource} into the FHIR resource database.
    *
-<<<<<<< HEAD
-   * @param <M> The resource type
+   * @param <R> The resource type
    * @throws ResourceAlreadyExistsInDbException if the resource already exists in the database
    */
-  <M extends Message> void insert(M resource) throws ResourceAlreadyExistsInDbException;
-=======
-   * @param <R> The resource type
-   */
-  <R extends Resource> void insert(R resource) throws ResourceAlreadyExistsException;
->>>>>>> 1b024df2
+  <R extends Resource> void insert(R resource) throws ResourceAlreadyExistsInDbException;
 
   /**
    * Updates the {@code resource}.
@@ -28,17 +22,10 @@
   /**
    * Selects the FHIR resource of type {@code clazz} with {@code id}.
    *
-<<<<<<< HEAD
-   * @param <M> The resource type
+   * @param <R> The resource type
    * @throws ResourceNotFoundInDbException if the resource is not found in the database
    */
-  <M extends Message> M select(Class<M> clazz, String id) throws ResourceNotFoundInDbException;
-=======
-   * @param <R> The resource type
-   * @throws ResourceNotFoundException if the resource is not found
-   */
-  <R extends Resource> R select(Class<R> clazz, String id) throws ResourceNotFoundException;
->>>>>>> 1b024df2
+  <R extends Resource> R select(Class<R> clazz, String id) throws ResourceNotFoundInDbException;
 
   /**
    * Deletes the FHIR resource of type {@code clazz} with {@code id}.
