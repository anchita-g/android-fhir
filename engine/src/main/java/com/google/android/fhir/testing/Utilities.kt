--- conflicted
+++ resolved
@@ -25,16 +25,15 @@
 import com.google.android.fhir.db.impl.dao.LocalChangeToken
 import com.google.android.fhir.search.Search
 import com.google.android.fhir.sync.BundleRequest
+import com.google.android.fhir.sync.BundleUploadRequest
 import com.google.android.fhir.sync.ConflictResolver
 import com.google.android.fhir.sync.DataSource
 import com.google.android.fhir.sync.DownloadWorkManager
 import com.google.android.fhir.sync.Request
-<<<<<<< HEAD
+import com.google.android.fhir.sync.UploadRequest
 import com.google.android.fhir.sync.UploadWorkManager
+import com.google.android.fhir.sync.UrlRequest
 import com.google.android.fhir.sync.upload.TransactionBundleGenerator
-=======
-import com.google.android.fhir.sync.UrlRequest
->>>>>>> dcdee27b
 import com.google.common.truth.Truth.assertThat
 import java.net.SocketTimeoutException
 import java.time.OffsetDateTime
@@ -106,7 +105,7 @@
       is BundleRequest -> Bundle().apply { type = Bundle.BundleType.BATCHRESPONSE }
     }
 
-  override suspend fun upload(request: BundleRequest): Resource {
+  override suspend fun upload(request: UploadRequest): Resource {
     return Bundle().apply { type = Bundle.BundleType.TRANSACTIONRESPONSE }
   }
 }
@@ -198,7 +197,7 @@
       is BundleRequest -> throw SocketTimeoutException("Posting Download Bundle failed...")
     }
 
-  override suspend fun upload(request: BundleRequest): Resource {
+  override suspend fun upload(request: UploadRequest): Resource {
     throw SocketTimeoutException("Posting Upload Bundle failed...")
   }
 }
@@ -209,5 +208,6 @@
     TODO("Not yet implemented")
   }
 
-  override suspend fun upload(request: BundleRequest) = onPostBundle(request.bundle)
+  override suspend fun upload(request: UploadRequest) =
+    onPostBundle((request as BundleUploadRequest).bundle)
 }