--- conflicted
+++ resolved
@@ -29,8 +29,9 @@
  */
 open class TransactionBundleGenerator(
   private val localChangesPaginator: LocalChangesPaginator,
+  private val useETagForUpload: Boolean,
   val getBundleEntryComponentGeneratorForLocalChangeType:
-    (type: Type) -> HttpVerbBasedBundleEntryComponentGenerator
+    (type: Type, useETagForUpload: Boolean) -> HttpVerbBasedBundleEntryComponentGenerator
 ) : UploadRequestGenerator {
 
   override fun generateUploadRequests(localChanges: List<LocalChange>): List<BundleUploadRequest> {
@@ -45,7 +46,10 @@
       Bundle().apply {
         type = Bundle.BundleType.TRANSACTION
         localChanges.forEach {
-          this.addEntry(getBundleEntryComponentGeneratorForLocalChangeType(it.type).getEntry(it))
+          this.addEntry(
+            getBundleEntryComponentGeneratorForLocalChangeType(it.type, useETagForUpload)
+              .getEntry(it)
+          )
         }
       }
     return BundleUploadRequest(
@@ -56,14 +60,13 @@
 
   companion object Factory {
 
-<<<<<<< HEAD
-    fun getDefault() =
-      getGenerator(Bundle.HTTPVerb.PUT, Bundle.HTTPVerb.PATCH, LocalChangesPaginator.DEFAULT)
-=======
     fun getDefault(useETagForUpload: Boolean = true) =
-      PutForCreateAndPatchForUpdateBasedTransactionGenerator(useETagForUpload)
->>>>>>> dcdee27b
-
+      getGenerator(
+        Bundle.HTTPVerb.PUT,
+        Bundle.HTTPVerb.PATCH,
+        LocalChangesPaginator.DEFAULT,
+        useETagForUpload
+      )
     /**
      * Returns a [TransactionBundleGenerator] based on the provided [Bundle.HTTPVerb]s for creating
      * and updating resources. The function may throw an [IllegalArgumentException] if the provided
@@ -72,24 +75,18 @@
     fun getGenerator(
       httpVerbToUseForCreate: Bundle.HTTPVerb,
       httpVerbToUseForUpdate: Bundle.HTTPVerb,
-<<<<<<< HEAD
-      localChangesPaginator: LocalChangesPaginator
-=======
-      useETagForUpload: Boolean,
->>>>>>> dcdee27b
+      localChangesPaginator: LocalChangesPaginator,
+      useETagForUpload: Boolean
     ): TransactionBundleGenerator {
 
       return if (httpVerbToUseForCreate == Bundle.HTTPVerb.PUT &&
           httpVerbToUseForUpdate == Bundle.HTTPVerb.PATCH
       ) {
-<<<<<<< HEAD
         TransactionBundleGenerator(
           localChangesPaginator,
+          useETagForUpload,
           this::putForCreateAndPatchForUpdateBasedBundleComponentMapper
         )
-=======
-        PutForCreateAndPatchForUpdateBasedTransactionGenerator(useETagForUpload)
->>>>>>> dcdee27b
       } else {
         throw IllegalArgumentException(
           "Engine currently supports creation using [PUT] and updates using [PATCH]"
@@ -97,23 +94,15 @@
       }
     }
 
-<<<<<<< HEAD
     private fun putForCreateAndPatchForUpdateBasedBundleComponentMapper(
-      type: Type
+      type: Type,
+      useETagForUpload: Boolean
     ): HttpVerbBasedBundleEntryComponentGenerator {
       return when (type) {
-        Type.INSERT -> HttpPutForCreateEntryComponentGenerator
-        Type.UPDATE -> HttpPatchForUpdateEntryComponentGenerator
-        Type.DELETE -> HttpDeleteEntryComponentGenerator
+        Type.INSERT -> HttpPutForCreateEntryComponentGenerator(useETagForUpload)
+        Type.UPDATE -> HttpPatchForUpdateEntryComponentGenerator(useETagForUpload)
+        Type.DELETE -> HttpDeleteEntryComponentGenerator(useETagForUpload)
       }
-=======
-internal class PutForCreateAndPatchForUpdateBasedTransactionGenerator(useETagForUpload: Boolean) :
-  TransactionBundleGenerator({ type ->
-    when (type) {
-      Type.INSERT -> HttpPutForCreateEntryComponentGenerator(useETagForUpload)
-      Type.UPDATE -> HttpPatchForUpdateEntryComponentGenerator(useETagForUpload)
-      Type.DELETE -> HttpDeleteEntryComponentGenerator(useETagForUpload)
->>>>>>> dcdee27b
     }
   }
 }