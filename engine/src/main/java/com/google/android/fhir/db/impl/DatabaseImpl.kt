/*
 * Copyright 2023 Google LLC
 *
 * Licensed under the Apache License, Version 2.0 (the "License");
 * you may not use this file except in compliance with the License.
 * You may obtain a copy of the License at
 *
 *       http://www.apache.org/licenses/LICENSE-2.0
 *
 * Unless required by applicable law or agreed to in writing, software
 * distributed under the License is distributed on an "AS IS" BASIS,
 * WITHOUT WARRANTIES OR CONDITIONS OF ANY KIND, either express or implied.
 * See the License for the specific language governing permissions and
 * limitations under the License.
 */

package com.google.android.fhir.db.impl

import android.content.Context
import androidx.annotation.VisibleForTesting
import androidx.room.Room
import androidx.room.withTransaction
import androidx.sqlite.db.SimpleSQLiteQuery
import ca.uhn.fhir.parser.IParser
import com.google.android.fhir.DatabaseErrorStrategy
import com.google.android.fhir.LocalChange
import com.google.android.fhir.LocalChangeToken
import com.google.android.fhir.db.ResourceIdentifierType
import com.google.android.fhir.db.ResourceNotFoundException
import com.google.android.fhir.db.impl.DatabaseImpl.Companion.UNENCRYPTED_DATABASE_NAME
import com.google.android.fhir.db.impl.dao.IndexedIdAndResource
import com.google.android.fhir.db.impl.dao.ReferringResource
import com.google.android.fhir.db.impl.entities.ResourceEntity
import com.google.android.fhir.index.ResourceIndexer
import com.google.android.fhir.logicalId
import com.google.android.fhir.search.SearchQuery
import com.google.android.fhir.toLocalChange
import java.time.Instant
import java.util.UUID
import org.hl7.fhir.r4.model.Resource
import org.hl7.fhir.r4.model.ResourceType

/**
 * The implementation for the persistence layer using Room. See docs for
 * [com.google.android.fhir.db.Database] for the API docs.
 */
@Suppress("UNCHECKED_CAST")
internal class DatabaseImpl(
  private val context: Context,
  private val iParser: IParser,
  databaseConfig: DatabaseConfig,
  private val resourceIndexer: ResourceIndexer,
) : com.google.android.fhir.db.Database {

  val db: ResourceDatabase

  init {
    val enableEncryption =
      databaseConfig.enableEncryption &&
        DatabaseEncryptionKeyProvider.isDatabaseEncryptionSupported()

    // The detection of unintentional switching of database encryption across releases can't be
    // placed inside withTransaction because the database is opened within withTransaction. The
    // default handling of corruption upon open in the room database is to re-create the database,
    // which is undesirable.
    val unexpectedDatabaseName =
      if (enableEncryption) {
        UNENCRYPTED_DATABASE_NAME
      } else {
        ENCRYPTED_DATABASE_NAME
      }
    check(!context.getDatabasePath(unexpectedDatabaseName).exists()) {
      "Unexpected database, $unexpectedDatabaseName, has already existed. " +
        "Check if you have accidentally enabled / disabled database encryption across releases."
    }

    @SuppressWarnings("NewApi")
    db =
      // Initializes builder with the database file name
      when {
          databaseConfig.inMemory ->
            Room.inMemoryDatabaseBuilder(context, ResourceDatabase::class.java)
          enableEncryption ->
            Room.databaseBuilder(context, ResourceDatabase::class.java, ENCRYPTED_DATABASE_NAME)
          else ->
            Room.databaseBuilder(context, ResourceDatabase::class.java, UNENCRYPTED_DATABASE_NAME)
        }
        .apply {
          // Provide the SupportSQLiteOpenHelper which enables the encryption.
          if (enableEncryption) {
            openHelperFactory {
              SQLCipherSupportHelper(
                it,
                databaseErrorStrategy = databaseConfig.databaseErrorStrategy,
              ) {
                DatabaseEncryptionKeyProvider.getOrCreatePassphrase(DATABASE_PASSPHRASE_NAME)
              }
            }
          }

          addMigrations(
            MIGRATION_1_2,
            MIGRATION_2_3,
            MIGRATION_3_4,
            MIGRATION_4_5,
            MIGRATION_5_6,
            MIGRATION_6_7,
          )
        }
        .build()
  }

  private val resourceDao by lazy {
    db.resourceDao().also {
      it.iParser = iParser
      it.resourceIndexer = resourceIndexer
    }
  }

  private val localChangeDao = db.localChangeDao().also { it.iParser = iParser }

  override suspend fun <R : Resource> insert(vararg resource: R): List<String> {
    val logicalIds = mutableListOf<String>()
    db.withTransaction {
      logicalIds.addAll(
        resource.map {
          val timeOfLocalChange = Instant.now()
<<<<<<< HEAD
          val resourceId = resourceDao.insertLocalResource(it, timeOfLocalChange)
          val resourceEntity = selectEntity(it.resourceType, it.logicalId)
          localChangeDao.addInsert(it, resourceEntity.resourceUuid, timeOfLocalChange)
          resourceId
=======
          val resourceUuid = resourceDao.insertLocalResource(it, timeOfLocalChange)
          localChangeDao.addInsert(it, resourceUuid, timeOfLocalChange)
          it.logicalId
>>>>>>> 499e02c4
        },
      )
    }
    return logicalIds
  }

  override suspend fun <R : Resource> insertRemote(vararg resource: R) {
    db.withTransaction { resourceDao.insertAllRemote(resource.toList()) }
  }

  override suspend fun update(vararg resources: Resource) {
    db.withTransaction {
      resources.forEach {
        val timeOfLocalChange = Instant.now()
        val oldResourceEntity = selectEntity(it.resourceType, it.logicalId)
        resourceDao.update(it, timeOfLocalChange)
        localChangeDao.addUpdate(oldResourceEntity, it, timeOfLocalChange)
      }
    }
  }

  override suspend fun updateResourceWithUuid(resource: Resource, uuid: UUID) {
    db.withTransaction { resourceDao.updateResourceWithUuid(resource, uuid) }
  }

  override suspend fun updateVersionIdAndLastUpdated(
    resourceId: String,
    resourceType: ResourceType,
    versionId: String,
    lastUpdated: Instant,
  ) {
    db.withTransaction {
      resourceDao.updateAndIndexRemoteVersionIdAndLastUpdate(
        resourceId,
        resourceType,
        versionId,
        lastUpdated,
      )
    }
  }

  override suspend fun select(type: ResourceType, id: String): Resource {
    return db.withTransaction {
      resourceDao.getResource(resourceId = id, resourceType = type)?.let {
        iParser.parseResource(it)
      }
        ?: throw ResourceNotFoundException(type.name, ResourceIdentifierType.ID, id)
    } as Resource
  }

  override suspend fun insertSyncedResources(resources: List<Resource>) {
    db.withTransaction { insertRemote(*resources.toTypedArray()) }
  }

  override suspend fun delete(type: ResourceType, id: String) {
    db.withTransaction {
      resourceDao.getResourceEntity(id, type)?.let {
        val rowsDeleted = resourceDao.deleteResource(resourceId = id, resourceType = type)
        if (rowsDeleted > 0) {
          localChangeDao.addDelete(
            resourceId = id,
            resourceType = type,
            resourceUuid = it.resourceUuid,
            remoteVersionId = it.versionId,
          )
        }
      }
    }
  }

  override suspend fun <R : Resource> search(query: SearchQuery): List<R> {
    return db.withTransaction {
      resourceDao
        .getResources(SimpleSQLiteQuery(query.query, query.args.toTypedArray()))
        .map { iParser.parseResource(it) as R }
        .distinctBy { it.id }
    }
  }

  override suspend fun searchReferencedResources(query: SearchQuery): List<IndexedIdAndResource> {
    return db.withTransaction {
      resourceDao
        .getReferencedResources(SimpleSQLiteQuery(query.query, query.args.toTypedArray()))
        .map {
          IndexedIdAndResource(
            it.matchingIndex,
            it.idOfBaseResourceOnWhichThisMatchedInc ?: it.idOfBaseResourceOnWhichThisMatchedRev!!,
            iParser.parseResource(it.serializedResource) as Resource,
          )
        }
    }
  }

  override suspend fun getAllResourcesReferringToResourceWithPath(
    resourceType: ResourceType,
    resourceId: String,
  ): List<ReferringResource> {
    val searchForReferenceValue = "$resourceType/$resourceId"
    val referringResourceSearchQuery =
      SearchQuery(
        query =
          """
          SELECT refIndex.index_path, refIndex.resourceUuid, resource.resourceId, 
          resource.serializedResource, resource.resourceType 
          FROM ReferenceIndexEntity as refIndex 
          JOIN ResourceEntity as resource on refIndex.resourceUuid = resource.resourceUuid 
          WHERE refIndex.index_value = ?
            """
            .trimIndent(),
        args = listOf(searchForReferenceValue),
      )
    return db.withTransaction {
      resourceDao
        .getReferringResources(
          SimpleSQLiteQuery(
            referringResourceSearchQuery.query,
            referringResourceSearchQuery.args.toTypedArray(),
          ),
        )
        .groupBy { it.resourceUuid }
        .map { (resourceUuid, referringResourceWithPath) ->
          val paths = referringResourceWithPath.map { it.path }
          val referringResource = referringResourceWithPath.first()
          ReferringResource(
            resourceUuid = resourceUuid,
            resourceId = referringResource.resourceId,
            resourceType = ResourceType.fromCode(referringResource.resourceType),
            resource = iParser.parseResource(referringResource.serializedResource) as Resource,
            referringPaths = paths,
            referenceValue = searchForReferenceValue,
          )
        }
    }
  }

  override suspend fun count(query: SearchQuery): Long {
    return db.withTransaction {
      resourceDao.countResources(SimpleSQLiteQuery(query.query, query.args.toTypedArray()))
    }
  }

  override suspend fun getAllLocalChanges(): List<LocalChange> {
    return db.withTransaction { localChangeDao.getAllLocalChanges().map { it.toLocalChange() } }
  }

  override suspend fun getAllLocalChanges(localChangeToken: LocalChangeToken): List<LocalChange> {
    return db
      .withTransaction { localChangeDao.getLocalChanges(localChangeToken.ids) }
      .map { it.toLocalChange() }
  }

  override suspend fun getLocalChangesCount(): Int {
    return db.withTransaction { localChangeDao.getLocalChangesCount() }
  }

  override suspend fun deleteUpdates(token: LocalChangeToken) {
    db.withTransaction { localChangeDao.discardLocalChanges(token) }
  }

  override suspend fun updateResourceIdForResourceChanges(
    resourceType: ResourceType,
    resourceUuid: UUID,
    updatedResourceId: String,
  ) {
    db.withTransaction {
      val localChanges = localChangeDao.getLocalChanges(resourceType, resourceUuid)
      localChanges
        .map { localChangeEntity -> localChangeEntity.copy(resourceId = updatedResourceId) }
        // Add LocalChangeEntity with replace strategy
        .forEach { localChangeDao.addLocalChange(it) }
    }
  }

  override suspend fun replaceResourceChanges(
    resourceType: ResourceType,
    resourceUuid: UUID,
    updatedChanges: List<LocalChange>,
  ) {
    db.withTransaction {
      val localChanges = localChangeDao.getLocalChanges(resourceType, resourceUuid)
      localChangeDao.discardLocalChanges(localChanges.first().resourceId, resourceType)
      updatedChanges.forEach { localChangeDao.createLocalChange(it, resourceUuid) }
    }
  }

  override suspend fun selectEntity(type: ResourceType, id: String): ResourceEntity {
    return db.withTransaction {
      resourceDao.getResourceEntity(resourceId = id, resourceType = type)
        ?: throw ResourceNotFoundException(type.name, ResourceIdentifierType.ID, id)
    }
  }

  override suspend fun withTransaction(block: suspend () -> Unit) {
    db.withTransaction(block)
  }

  override suspend fun deleteUpdates(resources: List<Resource>) {
    localChangeDao.discardLocalChanges(resources)
  }

  override fun close() {
    db.close()
  }

  override suspend fun clearDatabase() {
    db.clearAllTables()
  }

  override suspend fun getLocalChanges(type: ResourceType, id: String): List<LocalChange> {
    return db.withTransaction {
      localChangeDao.getLocalChanges(resourceType = type, resourceId = id).map {
        it.toLocalChange()
      }
    }
  }

  override suspend fun getLocalChanges(type: ResourceType, resourceUuid: UUID): List<LocalChange> {
    return db.withTransaction {
      localChangeDao.getLocalChanges(resourceType = type, resourceUuid = resourceUuid).map {
        it.toLocalChange()
      }
    }
  }

  override suspend fun purge(type: ResourceType, id: String, forcePurge: Boolean) {
    db.withTransaction {
      // To check resource is present in DB else throw ResourceNotFoundException()
      selectEntity(type, id)
      val localChangeEntityList = localChangeDao.getLocalChanges(type, id)
      // If local change is not available simply delete resource
      if (localChangeEntityList.isEmpty()) {
        resourceDao.deleteResource(resourceId = id, resourceType = type)
      } else {
        // local change is available with FORCE_PURGE the delete resource and discard changes from
        // localChangeEntity table
        if (forcePurge) {
          resourceDao.deleteResource(resourceId = id, resourceType = type)
          localChangeDao.discardLocalChanges(
            token = LocalChangeToken(localChangeEntityList.map { it.id }),
          )
        } else {
          // local change is available but FORCE_PURGE = false then throw exception
          throw IllegalStateException(
            "Resource with type $type and id $id has local changes, either sync with server or FORCE_PURGE required",
          )
        }
      }
    }
  }

  companion object {
    /**
     * The name for unencrypted database.
     *
     * We use a separate name for unencrypted & encrypted database in order to detect any
     * unintentional switching of database encryption across releases. When this happens, we throw
     * [IllegalStateException] so that app developers have a chance to fix the issue.
     */
    const val UNENCRYPTED_DATABASE_NAME = "resources.db"

    /**
     * The name for encrypted database.
     *
     * See [UNENCRYPTED_DATABASE_NAME] for the reason we use a separate name.
     */
    const val ENCRYPTED_DATABASE_NAME = "resources_encrypted.db"

    @VisibleForTesting const val DATABASE_PASSPHRASE_NAME = "fhirEngineDbPassphrase"
  }
}

data class DatabaseConfig(
  val inMemory: Boolean,
  val enableEncryption: Boolean,
  val databaseErrorStrategy: DatabaseErrorStrategy,
)<|MERGE_RESOLUTION|>--- conflicted
+++ resolved
@@ -125,16 +125,9 @@
       logicalIds.addAll(
         resource.map {
           val timeOfLocalChange = Instant.now()
-<<<<<<< HEAD
-          val resourceId = resourceDao.insertLocalResource(it, timeOfLocalChange)
-          val resourceEntity = selectEntity(it.resourceType, it.logicalId)
-          localChangeDao.addInsert(it, resourceEntity.resourceUuid, timeOfLocalChange)
-          resourceId
-=======
           val resourceUuid = resourceDao.insertLocalResource(it, timeOfLocalChange)
           localChangeDao.addInsert(it, resourceUuid, timeOfLocalChange)
           it.logicalId
->>>>>>> 499e02c4
         },
       )
     }
