/*
 * Copyright 2023 Google LLC
 *
 * Licensed under the Apache License, Version 2.0 (the "License");
 * you may not use this file except in compliance with the License.
 * You may obtain a copy of the License at
 *
 *       http://www.apache.org/licenses/LICENSE-2.0
 *
 * Unless required by applicable law or agreed to in writing, software
 * distributed under the License is distributed on an "AS IS" BASIS,
 * WITHOUT WARRANTIES OR CONDITIONS OF ANY KIND, either express or implied.
 * See the License for the specific language governing permissions and
 * limitations under the License.
 */

package com.google.android.fhir.db.impl

import androidx.room.testing.MigrationTestHelper
import androidx.test.ext.junit.runners.AndroidJUnit4
import androidx.test.platform.app.InstrumentationRegistry
import ca.uhn.fhir.context.FhirContext
import com.google.android.fhir.db.impl.entities.LocalChangeEntity
import com.google.android.fhir.db.impl.entities.ResourceEntity
import com.google.android.fhir.toTimeZoneString
import com.google.common.truth.Truth.assertThat
import java.io.IOException
import java.nio.ByteBuffer
import java.time.Instant
import java.util.Date
import java.util.UUID
import kotlinx.coroutines.runBlocking
import org.hl7.fhir.r4.model.HumanName
import org.hl7.fhir.r4.model.Patient
import org.hl7.fhir.r4.model.Task
import org.junit.Rule
import org.junit.Test
import org.junit.runner.RunWith

@RunWith(AndroidJUnit4::class)
class ResourceDatabaseMigrationTest {

  @get:Rule
  val helper: MigrationTestHelper =
    MigrationTestHelper(InstrumentationRegistry.getInstrumentation(), ResourceDatabase::class.java)
  private val iParser = FhirContext.forR4Cached().newJsonParser()

  @Test
  @Throws(IOException::class)
  fun migrate1To2_should_not_throw_exception(): Unit = runBlocking {
    val insertedPatientJson: String =
      Patient()
        .apply {
          id = "migrate1-2-test"
          addName(
            HumanName().apply {
              addGiven("Jane")
              family = "Doe"
            },
          )
        }
        .let { iParser.encodeResourceToString(it) }

    helper.createDatabase(DB_NAME, 1).apply {
      execSQL(
        "INSERT INTO ResourceEntity (resourceUuid, resourceType, resourceId, serializedResource) VALUES ('migrate1-2-test', 'Patient', 'migrate1-2-test', '$insertedPatientJson' );",
      )
      close()
    }

    // Open latest version of the database. Room will validate the schema
    // once all migrations execute.
    val migratedDatabase = helper.runMigrationsAndValidate(DB_NAME, 2, true, MIGRATION_1_2)

    val readPatientJson: String?
    migratedDatabase.let { database ->
      database.query("SELECT serializedResource FROM ResourceEntity").let {
        it.moveToFirst()
        readPatientJson = it.getString(0)
      }
    }
    migratedDatabase.close()
    assertThat(readPatientJson).isEqualTo(insertedPatientJson)
  }

  @Test
  @Throws(IOException::class)
  fun migrate2To3_should_execute_with_no_exception(): Unit = runBlocking {
    val taskId = "bed-net-001"
    val bedNetTask: String =
      Task()
        .apply {
          id = taskId
          description = "Issue bed net"
          meta.lastUpdated = Date()
        }
        .let { iParser.encodeResourceToString(it) }

    helper.createDatabase(DB_NAME, 2).apply {
      execSQL(
        "INSERT INTO ResourceEntity (resourceUuid, resourceType, resourceId, serializedResource) VALUES ('bed-net-001', 'Task', 'bed-net-001', '$bedNetTask');",
      )
      close()
    }

    // Re-open the database with version 3 and provide MIGRATION_2_3 as the migration process.
    val migratedDatabase = helper.runMigrationsAndValidate(DB_NAME, 3, true, MIGRATION_2_3)

    val retrievedTask: String?
    migratedDatabase.let { database ->
      database.query("SELECT serializedResource FROM ResourceEntity").let {
        it.moveToFirst()
        retrievedTask = it.getString(0)
      }
    }
    migratedDatabase.close()
    assertThat(retrievedTask).isEqualTo(bedNetTask)
  }

  @Test
  @Throws(IOException::class)
  fun migrate3To4_should_execute_with_no_exception(): Unit = runBlocking {
    val taskId = "bed-net-001"
    val bedNetTask: String =
      Task()
        .apply {
          id = taskId
          description = "Issue bed net"
          meta.lastUpdated = Date()
        }
        .let { iParser.encodeResourceToString(it) }

    helper.createDatabase(DB_NAME, 3).apply {
      execSQL(
        "INSERT INTO ResourceEntity (resourceUuid, resourceType, resourceId, serializedResource) VALUES ('bed-net-001', 'Task', 'bed-net-001', '$bedNetTask');",
      )
      close()
    }

    // Re-open the database with version 4 and provide MIGRATION_3_4 as the migration process.
    val migratedDatabase = helper.runMigrationsAndValidate(DB_NAME, 4, true, MIGRATION_3_4)

    val retrievedTask: String?
    migratedDatabase.let { database ->
      database.query("SELECT serializedResource FROM ResourceEntity").let {
        it.moveToFirst()
        retrievedTask = it.getString(0)
      }
    }
    migratedDatabase.close()
    assertThat(retrievedTask).isEqualTo(bedNetTask)
  }

  @Test
  fun migrate4To5_should_execute_with_no_exception(): Unit = runBlocking {
    val taskId = "bed-net-001"
    val bedNetTask: String =
      Task()
        .apply {
          id = taskId
          description = "Issue bed net"
          meta.lastUpdated = Date()
        }
        .let { iParser.encodeResourceToString(it) }

    helper.createDatabase(DB_NAME, 4).apply {
      execSQL(
        "INSERT INTO ResourceEntity (resourceUuid, resourceType, resourceId, serializedResource) VALUES ('bed-net-001', 'Task', 'bed-net-001', '$bedNetTask');",
      )
      close()
    }

    // Re-open the database with version 5 and provide MIGRATION_4_5 as the migration process.
    val migratedDatabase = helper.runMigrationsAndValidate(DB_NAME, 5, true, MIGRATION_4_5)

    val retrievedTask: String?
    migratedDatabase.let { database ->
      database.query("SELECT serializedResource FROM ResourceEntity").let {
        it.moveToFirst()
        retrievedTask = it.getString(0)
      }
    }
    migratedDatabase.close()
    assertThat(retrievedTask).isEqualTo(bedNetTask)
  }

  @Test
  fun migrate5To6_should_execute_with_no_exception(): Unit = runBlocking {
    val taskId = "bed-net-001"
    val bedNetTask: String =
      Task()
        .apply {
          id = taskId
          description = "Issue bed net"
          meta.lastUpdated = Date()
        }
        .let { iParser.encodeResourceToString(it) }

    // Since the migration here is to change the column type of LocalChangeEntity.timestamp from
    // string to Instant (integer). We are making sure that the data is migrated properly.
    helper.createDatabase(DB_NAME, 5).apply {
      val date = Date()
      execSQL(
        "INSERT INTO ResourceEntity (resourceUuid, resourceType, resourceId, serializedResource, lastUpdatedLocal) VALUES ('bed-net-001', 'Task', 'bed-net-001', '$bedNetTask', '${DbTypeConverters.instantToLong(date.toInstant())}' );",
      )

      execSQL(
        "INSERT INTO LocalChangeEntity (resourceType, resourceId, timestamp, type, payload) VALUES ('Task', 'bed-net-001', '${date.toTimeZoneString()}', '${DbTypeConverters.localChangeTypeToInt(LocalChangeEntity.Type.INSERT)}', '$bedNetTask'  );",
      )

      execSQL(
        "INSERT INTO LocalChangeEntity (resourceType, resourceId, timestamp, type, payload) VALUES ('Task', 'id-corrupted-timestamp', 'date-not-good', '${DbTypeConverters.localChangeTypeToInt(LocalChangeEntity.Type.INSERT)}', '$bedNetTask'  );",
      )
      close()
    }

    val migratedDatabase = helper.runMigrationsAndValidate(DB_NAME, 6, true, MIGRATION_5_6)

    val retrievedTask: String?
    val localChangeEntityTimeStamp: Long
    val resourceEntityLastUpdatedLocal: Long
    val localChangeEntityCorruptedTimeStamp: Long

    migratedDatabase.let { database ->
      database.query("SELECT serializedResource FROM ResourceEntity").let {
        it.moveToFirst()
        retrievedTask = it.getString(0)
      }

      resourceEntityLastUpdatedLocal =
        database.query("Select lastUpdatedLocal from ResourceEntity").let {
          it.moveToFirst()
          it.getLong(0)
        }

      database.query("SELECT timestamp FROM LocalChangeEntity").let {
        it.moveToFirst()
        localChangeEntityTimeStamp = it.getLong(0)
        it.moveToNext()
        localChangeEntityCorruptedTimeStamp = it.getLong(0)
      }
    }
    migratedDatabase.close()
    assertThat(retrievedTask).isEqualTo(bedNetTask)
    assertThat(localChangeEntityTimeStamp).isEqualTo(resourceEntityLastUpdatedLocal)
    assertThat(Instant.ofEpochMilli(localChangeEntityCorruptedTimeStamp)).isEqualTo(Instant.EPOCH)
  }

  @Test
  fun migrate6To7_should_execute_with_no_exception(): Unit = runBlocking {
    val taskId = "bed-net-001"
    val taskResourceUuid = "e2c79e28-ed4d-4029-a12c-108d1eb5bedb"
    val bedNetTask: String =
      Task()
        .apply {
          id = taskId
          description = "Issue bed net"
          meta.lastUpdated = Date()
        }
        .let { iParser.encodeResourceToString(it) }

    helper.createDatabase(DB_NAME, 6).apply {
      val date = Date()
      execSQL(
        "INSERT INTO ResourceEntity (resourceUuid, resourceType, resourceId, serializedResource, lastUpdatedLocal) VALUES ('$taskResourceUuid', 'Task', '$taskId', '$bedNetTask', '${DbTypeConverters.instantToLong(date.toInstant())}' );",
      )

      execSQL(
        "INSERT INTO LocalChangeEntity (resourceType, resourceId, timestamp, type, payload) VALUES ('Task', '$taskId', '${date.toTimeZoneString()}', '${DbTypeConverters.localChangeTypeToInt(LocalChangeEntity.Type.INSERT)}', '$bedNetTask'  );",
<<<<<<< HEAD
      )
      close()
    }

    helper.runMigrationsAndValidate(DB_NAME, 6, true, MIGRATION_6_7)

    val retrievedTask: ResourceEntity?
    val localChangeUuid: UUID?

    getMigratedRoomDatabase().apply {
      retrievedTask = this.resourceDao().getResourceEntity(taskResourceUuid, ResourceType.Task)

      query("SELECT resourceUuid FROM LocalChangeEntity", null).let {
        it.moveToFirst()
        it.moveToNext()
        val byteBuffer = ByteBuffer.wrap(it.getBlob(0))
        localChangeUuid = UUID(byteBuffer.getLong(), byteBuffer.getLong())
      }

      openHelper.writableDatabase.close()
    }

    assertThat(retrievedTask!!.resourceUuid).isEqualTo(taskResourceUuid)
    assertThat(localChangeUuid).isEqualTo(taskResourceUuid)
  }

  private fun getMigratedRoomDatabase(): ResourceDatabase =
    Room.databaseBuilder(
        InstrumentationRegistry.getInstrumentation().targetContext,
        ResourceDatabase::class.java,
        DB_NAME,
      )
      .addMigrations(
        MIGRATION_1_2,
        MIGRATION_2_3,
        MIGRATION_3_4,
        MIGRATION_4_5,
        MIGRATION_5_6,
        MIGRATION_6_7,
      )
      .build()
=======
      )
      close()
    }

    val migratedDatabase = helper.runMigrationsAndValidate(DB_NAME, 7, true, MIGRATION_6_7)

    val retrievedTaskResourceId: String?
    val retrievedTaskResourceUuid: String?
    val localChangeResourceUuid: String?
    val localChangeResourceId: String?

    migratedDatabase.let { database ->
      database.query("SELECT resourceId, resourceUuid FROM ResourceEntity").let {
        it.moveToFirst()
        retrievedTaskResourceId = it.getString(0)
        retrievedTaskResourceUuid = String(it.getBlob(1), Charsets.UTF_8)
      }

      database.query("SELECT resourceId,resourceUuid FROM LocalChangeEntity").let {
        it.moveToFirst()
        localChangeResourceId = it.getString(0)
        localChangeResourceUuid = String(it.getBlob(1), Charsets.UTF_8)
      }
    }
    migratedDatabase.close()
    assertThat(retrievedTaskResourceUuid).isEqualTo(localChangeResourceUuid)
    assertThat(localChangeResourceId).isEqualTo(retrievedTaskResourceId)
  }
>>>>>>> 499e02c4

  companion object {
    const val DB_NAME = "migration_tests.db"
  }
}<|MERGE_RESOLUTION|>--- conflicted
+++ resolved
@@ -21,14 +21,11 @@
 import androidx.test.platform.app.InstrumentationRegistry
 import ca.uhn.fhir.context.FhirContext
 import com.google.android.fhir.db.impl.entities.LocalChangeEntity
-import com.google.android.fhir.db.impl.entities.ResourceEntity
 import com.google.android.fhir.toTimeZoneString
 import com.google.common.truth.Truth.assertThat
 import java.io.IOException
-import java.nio.ByteBuffer
 import java.time.Instant
 import java.util.Date
-import java.util.UUID
 import kotlinx.coroutines.runBlocking
 import org.hl7.fhir.r4.model.HumanName
 import org.hl7.fhir.r4.model.Patient
@@ -267,49 +264,6 @@
 
       execSQL(
         "INSERT INTO LocalChangeEntity (resourceType, resourceId, timestamp, type, payload) VALUES ('Task', '$taskId', '${date.toTimeZoneString()}', '${DbTypeConverters.localChangeTypeToInt(LocalChangeEntity.Type.INSERT)}', '$bedNetTask'  );",
-<<<<<<< HEAD
-      )
-      close()
-    }
-
-    helper.runMigrationsAndValidate(DB_NAME, 6, true, MIGRATION_6_7)
-
-    val retrievedTask: ResourceEntity?
-    val localChangeUuid: UUID?
-
-    getMigratedRoomDatabase().apply {
-      retrievedTask = this.resourceDao().getResourceEntity(taskResourceUuid, ResourceType.Task)
-
-      query("SELECT resourceUuid FROM LocalChangeEntity", null).let {
-        it.moveToFirst()
-        it.moveToNext()
-        val byteBuffer = ByteBuffer.wrap(it.getBlob(0))
-        localChangeUuid = UUID(byteBuffer.getLong(), byteBuffer.getLong())
-      }
-
-      openHelper.writableDatabase.close()
-    }
-
-    assertThat(retrievedTask!!.resourceUuid).isEqualTo(taskResourceUuid)
-    assertThat(localChangeUuid).isEqualTo(taskResourceUuid)
-  }
-
-  private fun getMigratedRoomDatabase(): ResourceDatabase =
-    Room.databaseBuilder(
-        InstrumentationRegistry.getInstrumentation().targetContext,
-        ResourceDatabase::class.java,
-        DB_NAME,
-      )
-      .addMigrations(
-        MIGRATION_1_2,
-        MIGRATION_2_3,
-        MIGRATION_3_4,
-        MIGRATION_4_5,
-        MIGRATION_5_6,
-        MIGRATION_6_7,
-      )
-      .build()
-=======
       )
       close()
     }
@@ -338,7 +292,6 @@
     assertThat(retrievedTaskResourceUuid).isEqualTo(localChangeResourceUuid)
     assertThat(localChangeResourceId).isEqualTo(retrievedTaskResourceId)
   }
->>>>>>> 499e02c4
 
   companion object {
     const val DB_NAME = "migration_tests.db"
